from pyrigi.graph import Graph
import pyrigi.graphDB as graphs
from pyrigi.exception import LoopError

import pytest
from sympy import Matrix


@pytest.mark.parametrize(
    "graph",
    [
        graphs.Complete(2),
        graphs.Complete(3),
        graphs.Complete(4),
        graphs.CompleteBipartite(3, 3),
        graphs.CompleteBipartite(3, 4),
        graphs.CompleteBipartite(4, 4),
        graphs.Diamond(),
        graphs.K33plusEdge(),
        graphs.ThreePrism(),
        graphs.ThreePrismPlusEdge(),
    ],
)
def test_rigid_in_d2(graph):
    assert graph.is_rigid(dim=2, combinatorial=True)
    assert graph.is_rigid(dim=2, combinatorial=False)


@pytest.mark.parametrize(
    "graph",
    [
        graphs.CompleteBipartite(1, 3),
        graphs.CompleteBipartite(2, 3),
        graphs.Cycle(4),
        graphs.Cycle(5),
        graphs.Path(3),
        graphs.Path(4),
    ],
)
def test_not_rigid_in_d2(graph):
    assert not graph.is_rigid(dim=2, combinatorial=True)
    assert not graph.is_rigid(dim=2, combinatorial=False)


@pytest.mark.parametrize(
    "graph",
    [
        graphs.CompleteBipartite(1, 3),
        graphs.CompleteBipartite(2, 3),
        graphs.CompleteBipartite(3, 3),
        graphs.Complete(2),
        graphs.Complete(3),
        graphs.Cycle(4),
        graphs.Cycle(5),
        graphs.Diamond(),
        graphs.Path(3),
        graphs.Path(4),
        graphs.ThreePrism(),
    ],
)
def test_2_3_sparse(graph):
    assert graph.is_sparse(2, 3)


@pytest.mark.parametrize(
    "graph",
    [
        graphs.Complete(4),
        graphs.CompleteBipartite(3, 4),
        graphs.CompleteBipartite(4, 4),
        graphs.K33plusEdge(),
        graphs.ThreePrismPlusEdge(),
    ],
)
def test_not_2_3_sparse(graph):
    assert not graph.is_sparse(2, 3)


@pytest.mark.parametrize(
    "graph",
    [
        graphs.Complete(2),
        graphs.Complete(3),
        graphs.CompleteBipartite(3, 3),
        graphs.Diamond(),
        graphs.ThreePrism(),
    ],
)
def test_2_3_tight(graph):
    assert graph.is_tight(2, 3)


@pytest.mark.parametrize(
    "graph",
    [
        graphs.Complete(4),
        graphs.CompleteBipartite(1, 3),
        graphs.CompleteBipartite(2, 3),
        graphs.CompleteBipartite(3, 4),
        graphs.CompleteBipartite(4, 4),
        graphs.Cycle(4),
        graphs.Cycle(5),
        graphs.K33plusEdge(),
        graphs.Path(3),
        graphs.Path(4),
        graphs.ThreePrismPlusEdge(),
    ],
)
def test_not_2_3_tight(graph):
    assert not graph.is_tight(2, 3)


@pytest.mark.parametrize(
    "graph",
    [
        graphs.Complete(2),
        graphs.Complete(3),
        graphs.CompleteBipartite(3, 3),
        graphs.Diamond(),
        graphs.ThreePrism(),
    ],
)
def test_min_rigid_in_d2(graph):
    assert graph.is_min_rigid(dim=2, combinatorial=True)
    assert graph.is_min_rigid(dim=2, combinatorial=False)


@pytest.mark.parametrize(
    "graph",
    [
        graphs.Complete(4),
        graphs.CompleteBipartite(1, 3),
        graphs.CompleteBipartite(2, 3),
        graphs.CompleteBipartite(3, 4),
        graphs.CompleteBipartite(4, 4),
        graphs.Cycle(4),
        graphs.Cycle(5),
        graphs.K33plusEdge(),
        graphs.Path(3),
        graphs.Path(4),
        graphs.ThreePrismPlusEdge(),
    ],
)
def test_not_min_rigid_in_d2(graph):
    assert not graph.is_min_rigid(dim=2, combinatorial=True)
    assert not graph.is_min_rigid(dim=2, combinatorial=False)


@pytest.mark.parametrize(
    "graph",
    [
        graphs.Complete(2),
        graphs.Complete(3),
        graphs.Complete(4),
        graphs.CompleteBipartite(3, 4),
        graphs.CompleteBipartite(4, 4),
        graphs.K33plusEdge(),
        graphs.ThreePrismPlusEdge(),
    ],
)
def test_globally_rigid_in_d2(graph):
    assert graph.is_globally_rigid(dim=2)


@pytest.mark.parametrize(
    "graph",
    [
        graphs.CompleteBipartite(1, 3),
        graphs.CompleteBipartite(2, 3),
        graphs.CompleteBipartite(3, 3),
        graphs.Cycle(4),
        graphs.Cycle(5),
        graphs.Diamond(),
        graphs.Path(3),
        graphs.Path(4),
        graphs.ThreePrism(),
    ],
)
def test_not_globally_in_d2(graph):
    assert not graph.is_globally_rigid(dim=2)


@pytest.mark.slow
def test_min_max_rigid_subgraphs():
    G = Graph()
    G.add_nodes_from([0, 1, 2, 3, 4, 5, "a", "b"])
    G.add_edges_from(
        [
            (0, 1),
            (1, 2),
            (2, 3),
            (3, 4),
            (4, 5),
            (5, 0),
            (0, 3),
            (1, 4),
            (2, 5),
            (0, "a"),
            (0, "b"),
            ("a", "b"),
        ]
    )
    max_subgraphs = G.max_rigid_subgraphs()
    assert (
        len(max_subgraphs) == 2
        and len(max_subgraphs[0].vertex_list()) in [3, 6]
        and len(max_subgraphs[1].vertex_list()) in [3, 6]
        and len(max_subgraphs[0].edges) in [3, 9]
        and len(max_subgraphs[1].edges) in [3, 9]
    )
    min_subgraphs = G.min_rigid_subgraphs()
    print(min_subgraphs[0])
    print(min_subgraphs[1])
    assert (
        len(min_subgraphs) == 2
        and len(min_subgraphs[0].vertex_list()) in [3, 6]
        and len(min_subgraphs[1].vertex_list()) in [3, 6]
        and len(min_subgraphs[0].edges) in [3, 9]
        and len(min_subgraphs[1].edges) in [3, 9]
    )


def test_str():
    G = Graph([[2, 1], [2, 3]])
    assert str(G) == "Graph with vertices [1, 2, 3] and edges [[1, 2], [2, 3]]"
    G = Graph([(chr(i + 67), i + 1) for i in range(3)] + [(i, i + 1) for i in range(3)])
    assert str(G) == (
        "Graph with vertices ['C', 1, 'D', 2, 'E', 3, 0] "
        "and edges [('C', 1), (1, 0), (1, 2), ('D', 2), (2, 3), ('E', 3)]"
    )
    G = Graph.from_vertices(["C", 1, "D", 2, "E", 3, 0])
    assert str(G) == "Graph with vertices ['C', 1, 'D', 2, 'E', 3, 0] and edges []"


def test_vertex_edge_lists():
    G = Graph([[2, 1], [2, 3]])
    assert G.vertex_list() == [1, 2, 3]
    assert G.edge_list() == [[1, 2], [2, 3]]
    G = Graph([(chr(i + 67), i + 1) for i in range(3)] + [(i, i + 1) for i in range(3)])
    assert set(G.vertex_list()) == set(["C", 1, "D", 2, "E", 3, 0])
    assert set(G.edge_list()) == set(
        [("C", 1), (1, 0), (1, 2), ("D", 2), (2, 3), ("E", 3)]
    )
    G = Graph.from_vertices(["C", 1, "D", 2, "E", 3, 0])
    assert set(G.vertex_list()) == set(["C", 2, "E", 1, "D", 3, 0])
    assert G.edge_list() == []


def test_adjacency_matrix():
    G = Graph()
    assert G.adjacency_matrix() == Matrix([])
    G = Graph([[2, 1], [2, 3]])
    assert G.adjacency_matrix() == Matrix([[0, 1, 0], [1, 0, 1], [0, 1, 0]])
    assert G.adjacency_matrix(vertex_order=[2, 3, 1]) == Matrix(
        [[0, 1, 1], [1, 0, 0], [1, 0, 0]]
    )
    assert graphs.Complete(4).adjacency_matrix() == Matrix.ones(4) - Matrix.diag(
        [1, 1, 1, 1]
    )
    G = Graph.from_vertices(["C", 1, "D"])
    assert G.adjacency_matrix() == Matrix.zeros(3)
    G = Graph.from_vertices_and_edges(["C", 1, "D"], [[1, "D"], ["C", "D"]])
    assert G.adjacency_matrix(vertex_order=["C", 1, "D"]) == Matrix(
        [[0, 0, 1], [0, 0, 1], [1, 1, 0]]
    )
    M = Matrix([[0, 1, 0], [1, 0, 1], [0, 1, 0]])
    assert G.from_adjacency_matrix(M).adjacency_matrix() == M


@pytest.mark.parametrize(
    "graph, gint",
    [
        [graphs.Complete(2), 1],
        [graphs.Complete(3), 7],
        [graphs.Complete(4), 63],
        [graphs.CompleteBipartite(3, 4), 507840],
        [graphs.CompleteBipartite(4, 4), 31965120],
        [graphs.ThreePrism(), 29327],
    ],
)
def test_integer_representation(graph, gint):
    assert graph.to_int() == gint
    assert Graph.from_int(gint).is_isomorphic(graph)
    assert Graph.from_int(gint).to_int() == gint
    assert Graph.from_int(graph.to_int()).is_isomorphic(graph)


def test_integer_representation_fail():
    with pytest.raises(ValueError):
        Graph([]).to_int()
    with pytest.raises(ValueError):
        M = Matrix([[0, 1, 0], [1, 0, 0], [0, 0, 0]])
        G = Graph.from_adjacency_matrix(M)
        G.to_int()
    with pytest.raises(ValueError):
        Graph.from_int(0)
    with pytest.raises(TypeError):
        Graph.from_int(1 / 2)
    with pytest.raises(TypeError):
        Graph.from_int(1.2)
    with pytest.raises(ValueError):
        Graph.from_int(-1)


@pytest.mark.parametrize(
    "method, params",
    [
        ["is_rigid", []],
        ["is_min_rigid", []],
        ["is_redundantly_rigid", []],
        ["is_vertex_redundantly_rigid", []],
        ["is_k_vertex_redundantly_rigid", [2]],
        ["is_k_redundantly_rigid", [2]],
        ["is_globally_rigid", []],
        ["is_Rd_dependent", []],
        ["is_Rd_independent", []],
        ["is_Rd_circuit", []],
        ["is_Rd_closed", []],
        ["max_rigid_subgraphs", []],
        ["min_rigid_subgraphs", []],
    ],
)
def test_loops(method, params):
    with pytest.raises(LoopError):
        G = Graph([[1, 2], [1, 1], [2, 3], [1, 3]])
        func = getattr(G, method)
        func(*params)


<<<<<<< HEAD
def test_k_extension():
    assert str(graphs.Complete(2).zero_extension([0, 1])) == str(graphs.Complete(3))
    assert str(graphs.Complete(2).zero_extension([1], dim=1)) == str(graphs.Path(3))
    assert str(graphs.Complete(4).one_extension([0, 1, 2], (0, 1))) == str(
        Graph([(0, 2), (0, 3), (0, 4), (1, 2), (1, 3), (1, 4), (2, 3), (2, 4)])
    )
    assert str(
        graphs.CompleteBipartite(3, 2).one_extension([0, 1, 2, 3, 4], (0, 3), dim=4)
    ) == str(
        Graph(
            [
                (0, 4),
                (0, 5),
                (1, 3),
                (1, 4),
                (1, 5),
                (2, 3),
                (2, 4),
                (2, 5),
                (3, 5),
                (4, 5),
            ]
        )
    )
    assert str(
        graphs.CompleteBipartite(3, 2).k_extension(
            2, [0, 1, 3], [(0, 3), (1, 3)], dim=1
        )
    ) == str(Graph([(0, 4), (0, 5), (1, 4), (1, 5), (2, 3), (2, 4), (3, 5)]))
    assert str(
        graphs.CompleteBipartite(3, 2).k_extension(2, [0, 1, 3, 4], [(0, 3), (1, 3)])
    ) == str(Graph([(0, 4), (0, 5), (1, 4), (1, 5), (2, 3), (2, 4), (3, 5), (4, 5)]))
    assert str(
        graphs.Cycle(6).k_extension(
            4, [0, 1, 2, 3, 4], [(0, 1), (1, 2), (2, 3), (3, 4)], dim=1
        )
    ) == str(Graph([(0, 5), (0, 6), (1, 6), (2, 6), (3, 6), (4, 5), (4, 6)]))


def test_all_k_extensions():
    for extension in graphs.Complete(4).all_k_extensions(1, 1):
        assert str(extension) in {
            str(Graph([[0, 2], [0, 3], [0, 4], [1, 2], [1, 3], [1, 4], [2, 3]])),
            str(Graph([[0, 1], [0, 3], [0, 4], [1, 2], [1, 3], [2, 3], [2, 4]])),
            str(Graph([[0, 1], [0, 2], [0, 4], [1, 2], [1, 3], [2, 3], [3, 4]])),
            str(Graph([[0, 1], [0, 2], [0, 3], [1, 3], [1, 4], [2, 3], [2, 4]])),
            str(Graph([[0, 1], [0, 2], [0, 3], [1, 2], [1, 4], [2, 3], [3, 4]])),
            str(Graph([[0, 1], [0, 2], [0, 3], [1, 2], [1, 3], [2, 4], [3, 4]])),
        }
    for extension in graphs.Complete(4).all_k_extensions(
        2, 2, only_non_isomorphic=True
    ):
        assert str(extension) in {
            str(
                Graph([[0, 3], [0, 4], [1, 2], [1, 3], [1, 4], [2, 3], [2, 4], [3, 4]])
            ),
            str(
                Graph([[0, 2], [0, 3], [0, 4], [1, 2], [1, 3], [1, 4], [2, 4], [3, 4]])
            ),
        }
    all_diamond_0_2 = list(
        graphs.Diamond().all_k_extensions(0, 2, only_non_isomorphic=True)
    )
    assert (
        len(all_diamond_0_2) == 3
        and str(all_diamond_0_2[0])
        == str(Graph([[0, 1], [0, 2], [0, 3], [0, 4], [1, 2], [1, 4], [2, 3]]))
        and str(all_diamond_0_2[1])
        == str(Graph([[0, 1], [0, 2], [0, 3], [0, 4], [1, 2], [2, 3], [2, 4]]))
        and str(all_diamond_0_2[2])
        == str(Graph([[0, 1], [0, 2], [0, 3], [1, 2], [1, 4], [2, 3], [3, 4]]))
    )
    all_diamond_1_2 = graphs.Diamond().all_k_extensions(1, 2, only_non_isomorphic=True)
    assert str(next(all_diamond_1_2)) == str(
        Graph([[0, 2], [0, 3], [0, 4], [1, 2], [1, 4], [2, 3], [2, 4]])
    ) and str(next(all_diamond_1_2)) == str(
        Graph([[0, 2], [0, 3], [0, 4], [1, 2], [1, 4], [2, 3], [3, 4]])
    )


def test_k_extension_fail():
    with pytest.raises(TypeError):
        graphs.Complete(6).k_extension(2, [0, 1, 2], [[0, 1], [0, 2]], dim=-1)
    with pytest.raises(ValueError):
        graphs.Complete(6).k_extension(2, [0, 1, 6], [[0, 1], [0, 6]], dim=1)
    with pytest.raises(ValueError):
        graphs.Complete(6).k_extension(2, [0, 1, 2], [[0, 1]], dim=1)
    with pytest.raises(TypeError):
        graphs.CompleteBipartite(2, 3).k_extension(
            2, [0, 1, 2], [[0, 1], [0, 2]], dim=1
        )
    with pytest.raises(ValueError):
        list(Graph.from_vertices([0, 1, 2]).all_k_extensions(1, 1))


@pytest.mark.parametrize(
    "graph",
    [
        graphs.Complete(2),
        graphs.Complete(3),
        graphs.CompleteBipartite(3, 3),
        graphs.Diamond(),
        graphs.ThreePrism(),
        graphs.CubeWithDiagonal(),
        Graph.from_int(6462968),
        Graph.from_int(69380589),
        Graph.from_int(19617907),
        Graph.from_int(170993054),
        Graph.from_int(173090142),
    ],
)
def test_extension_sequence(graph):
    assert graph.extension_sequence()


@pytest.mark.parametrize(
    "graph",
    [
        graphs.Path(3),
        graphs.CompleteBipartite(1, 2),
        graphs.Complete(4),
        graphs.Cycle(6),
        graphs.K33plusEdge(),
        graphs.ThreePrismPlusEdge(),
        Graph.from_int(2269176),
        Graph.from_int(19650659),
        Graph.from_vertices([0]),
        Graph.from_vertices([]),
    ],
)
def test_extension_sequence_false(graph):
    assert not graph.extension_sequence()


def test_extension_sequence_solution():
    result = graphs.Complete(2).extension_sequence(return_solution=True)
    solution = [
        Graph([[0, 1]]),
    ]
    for i in range(len(result)):
        assert str(result[i]) == str(solution[i])

    result = graphs.Complete(3).extension_sequence(return_solution=True)
    solution = [
        Graph([[1, 2]]),
        Graph([[0, 1], [0, 2], [1, 2]]),
    ]
    for i in range(len(result)):
        assert str(result[i]) == str(solution[i])

    result = graphs.CompleteBipartite(3, 3).extension_sequence(return_solution=True)
    solution = [
        Graph([[3, 4]]),
        Graph([[2, 3], [2, 4], [3, 4]]),
        Graph([[1, 3], [1, 4], [2, 3], [2, 4], [3, 4]]),
        Graph([[1, 3], [1, 4], [1, 5], [2, 3], [2, 4], [2, 5], [3, 4]]),
        Graph(
            [[0, 3], [0, 4], [0, 5], [1, 3], [1, 4], [1, 5], [2, 3], [2, 4], [2, 5]],
        ),
    ]
    for i in range(len(result)):
        assert str(result[i]) == str(solution[i])
    solution_ext = [
        [0, [3, 4], [], 2],  # k, vertices, edges, new_vertex
        [0, [3, 4], [], 1],
        [0, [1, 2], [], 5],
        [1, [3, 4, 5], [(3, 4)], 0],
    ]
    G = Graph([[3, 4]])
    for i in range(len(result)):
        assert str(result[i]) == str(G)
        if i < len(solution_ext):
            G.k_extension(*solution_ext[i], dim=2, inplace=True)

    result = graphs.Diamond().extension_sequence(return_solution=True)
    solution = [
        Graph([[2, 3]]),
        Graph([[0, 2], [0, 3], [2, 3]]),
        Graph([[0, 1], [0, 2], [0, 3], [1, 2], [2, 3]]),
    ]
    for i in range(len(result)):
        assert str(result[i]) == str(solution[i])

    result = graphs.ThreePrism().extension_sequence(return_solution=True)
    solution = [
        Graph([[4, 5]]),
        Graph([[3, 4], [3, 5], [4, 5]]),
        Graph([[1, 3], [1, 4], [3, 4], [3, 5], [4, 5]]),
        Graph([[1, 2], [1, 3], [1, 4], [2, 5], [3, 4], [3, 5], [4, 5]]),
        Graph(
            [[0, 1], [0, 2], [0, 3], [1, 2], [1, 4], [2, 5], [3, 4], [3, 5], [4, 5]],
        ),
    ]
    for i in range(len(result)):
        assert str(result[i]) == str(solution[i])
    solution_ext = [
        [0, [4, 5], [], 3],  # k, vertices, edges, new_vertex
        [0, [3, 4], [], 1],
        [0, [1, 5], [], 2],
        [1, [1, 2, 3], [(1, 3)], 0],
    ]
    G = Graph([[4, 5]])
    for i in range(len(result)):
        assert str(result[i]) == str(G)
        if i < len(solution_ext):
            G.k_extension(*solution_ext[i], dim=2, inplace=True)
=======
def test_check_edge_list():
    G = Graph.from_vertices_and_edges([1, 2, 3], [(1, 2), (2, 3)])
    G._check_edge((1, 2))
    G._check_edge([3, 2])
    G._check_edge_list([(1, 2), (2, 3)])
    G._check_edge_list([(1, 2)], [1, 2])
    G._check_edge_list([(2, 3)], [2, 3])
    with pytest.raises(ValueError):
        G._check_edge((1, 3))
    with pytest.raises(ValueError):
        G._check_edge((1, 4))
    with pytest.raises(ValueError):
        G._check_edge_list([(1, 2), (1, 3), (2, 3)])
    with pytest.raises(ValueError):
        G._check_edge_list([(1, 2), (2, 3)], [1, 2])
    with pytest.raises(TypeError):
        G._check_edge_list([(2,)])
    with pytest.raises(TypeError):
        G._check_edge_list([2, 3])
    with pytest.raises(TypeError):
        G._check_edge_list(["23"])


def test_check_edge_format_list():
    G = Graph.from_vertices_and_edges([1, 2, 3], [(1, 2), (2, 3)])
    G._check_edge_format((1, 3))
    G._check_edge_format([3, 1])
    G._check_edge_format_list([(1, 2), (1, 3)])
    G._check_edge_format_list([(1, 2), (1, 3), (2, 3)])
    with pytest.raises(ValueError):
        G._check_edge_format((1, 4))
    with pytest.raises(TypeError):
        G._check_edge_format_list([(2,)])
    with pytest.raises(TypeError):
        G._check_edge_format_list([2, 3])
    with pytest.raises(TypeError):
        G._check_edge_format_list(["23"])
    with pytest.raises(LoopError):
        G._check_edge_format([3, 3])
    with pytest.raises(LoopError):
        G._check_edge_format_list([(1, 1), (1, 3), (2, 3)])
>>>>>>> 396569e1
<|MERGE_RESOLUTION|>--- conflicted
+++ resolved
@@ -327,7 +327,6 @@
         func(*params)
 
 
-<<<<<<< HEAD
 def test_k_extension():
     assert str(graphs.Complete(2).zero_extension([0, 1])) == str(graphs.Complete(3))
     assert str(graphs.Complete(2).zero_extension([1], dim=1)) == str(graphs.Path(3))
@@ -534,7 +533,8 @@
         assert str(result[i]) == str(G)
         if i < len(solution_ext):
             G.k_extension(*solution_ext[i], dim=2, inplace=True)
-=======
+
+
 def test_check_edge_list():
     G = Graph.from_vertices_and_edges([1, 2, 3], [(1, 2), (2, 3)])
     G._check_edge((1, 2))
@@ -576,4 +576,3 @@
         G._check_edge_format([3, 3])
     with pytest.raises(LoopError):
         G._check_edge_format_list([(1, 1), (1, 3), (2, 3)])
->>>>>>> 396569e1
