""""
Module for rigidity related graph properties.
"""

from copy import deepcopy
from itertools import combinations
import networkx as nx
from random import randrange
from sympy import Matrix
from typing import TypeVar, List, Tuple, Any, Hashable

GraphType = TypeVar("Graph")
Vertex = Hashable
Edge = Tuple[Vertex, Vertex] | List[Vertex]

class Graph(nx.Graph):
    '''
    Class representing a graph.
    '''

    @classmethod
    def from_vertices_and_edges(
            cls,
            vertices: List[Vertex],
            edges: List[Edge]) -> GraphType:
        raise NotImplementedError()

    @classmethod
    def from_vertices(cls, vertices: List[Vertex]) -> GraphType:
        return Graph.from_vertices_and_edges(vertices, [])

    def vertices(self) -> List[Vertex]:
        return self.nodes

    def delete_vertex(self, vertex: Vertex) -> None:
        self.remove_node(vertex)

    def delete_vertices(self, vertices: List[Vertex]) -> None:
        self.remove_nodes_from(vertices)

    def delete_edge(self, edge: Edge) -> None:
        self.remove_edge(*edge)

    def delete_edges(self, edges: List[Edge]) -> None:
        self.remove_edges_from(edges)

    def is_sparse(self, K: int, L: int) -> bool:
        """
        Notes
        -----
        Combinatorial Property
        """
        raise NotImplementedError()

    def is_tight(self, K: int, L: int) -> bool:
        """
        Notes
        -----
        Combinatorial Property
        """
        raise NotImplementedError()

    def zero_extension(self, vertices: List[Vertex], dim: int = 2) -> None:
        """
        Parameters
        ----------
        Modifies self?
        """
        raise NotImplementedError()

    def one_extension(
            self,
            vertices: List[Vertex],
            edge: Edge,
            dim: int = 2) -> None:
        """
        Parameters
        ----------
        Modifies self?
        """
        raise NotImplementedError()

    def k_extension(
            self,
            k: int,
            vertices: List[Vertex],
            edges: Edge,
            dim: int = 2) -> None:
        """
        Parameters
        ----------
        Modifies self?
        """
        raise NotImplementedError()

    def all_k_extensions(self, k: int, dim: int = 2) -> None:
        """
        Parameters
        ----------
        Modifies self?
        """
        raise NotImplementedError()

    def is_vertex_redundantly_rigid(self, dim: int = 2) -> bool:
        """ Remove every vertex and call `is_rigid()`"""
        return self.is_k_vertex_redundantly_rigid(1, dim)

    def is_k_vertex_redundantly_rigid(self, k: int, dim: int = 2) -> bool:
        """ Remove every k-subset of vertices and call `is_rigid()`"""
        for vertex_set in combinations(self.vertices(), k):
            G = deepcopy(self)
            G.delete_vertices(vertex_set)
            if not G.is_rigid(dim):
                return False
        return True

    def is_redundantly_rigid(self, dim: int = 2) -> bool:
        """ Remove every edge and call `is_rigid()`"""
        return self.is_k_redundantly_rigid(1, dim)

    def is_k_redundantly_rigid(self, k: int, dim: int = 2) -> bool:
        """ Remove every k-subset of edges and call `is_rigid()`"""
        for edge_set in combinations(self.edges, k):
            G = deepcopy(self)
            G.delete_edges(edge_set)
            if not G.is_rigid(dim):
                return False
        return True


    def is_rigid(self, dim: int = 2) -> bool:
        """
        Notes
        -----
        dim=1: Connectivity
        dim=2: Pebble-game/(2,3)-count
        dim>=1: Probabilistic Rigidity Matrix (maybe symbolic?)
        """
        if not isinstance(dim, int) or dim < 1:
            raise TypeError("The dimension needs to be a positive integer!")
        elif dim == 1:
            return self.is_connected()
        #elif dim == 2:
        #    raise NotImplementedError()
        else:
<<<<<<< HEAD
            raise NotImplementedError()

=======
            from pyrigi.framework import Framework
            N = 10 * len(self.vertices())**2 * dim
            realization = {vertex:[randrange(1,N) for _ in range(0,dim)] for vertex in self.vertices()}
            F = Framework(self, realization, dim)
            return F.is_infinitesimally_rigid()
>>>>>>> 6c51137d

    def is_minimally_rigid(self, dim: int = 2) -> bool:
        """
        Notes
        -----
        dim=1: Tree
        dim=2: Pebble-game/(2,3)-tight
        dim>=1: Probabilistic Rigidity Matrix (maybe symbolic?)
        """
        if not isinstance(dim, int) or dim < 1:
            raise TypeError("The dimension needs to be a positive integer!")
        elif dim==1:
            return self.is_tree()
        elif dim==2:
            raise NotImplementedError()
        else:
            from pyrigi.framework import Framework
            N = 10 * len(self.vertices())**2 * dim
            realization = {vertex:[randrange(1,N) for _ in range(0,dim)] for vertex in self.vertices()}
            F = Framework(self, realization, dim)
            return F.is_minimally_infinitesimally_rigid()

    def extension_sequence(self, dim: int = 2) -> Any:
        raise NotImplementedError()

    # def pebble_game(self, dim=2):    raise NotImplementedError()

    # def two_spanning_trees(self):    raise NotImplementedError()

    # def three_trees(self):           raise NotImplementedError()

    def is_globally_rigid(self, dim: int = 2) -> bool:
        """
        Notes
        -----
        dim=1: 2-connectivity
        dim=2: redundantly rigid+3-connected
        dim>=1: Randomized Rigidity Matrix => Stress (symbolic maybe?)
        """
        if not isinstance(dim, int) or dim < 1:
            raise TypeError("The dimension needs to be a positive integer!")
        elif dim==1:
            return self.node_connectivity() >= 2
        elif dim==2:
            return self.is_k_vertex_redundantly_rigid and self.node_connectivity() >= 3
        else:
            from pyrigi.framework import Framework
            #Random sampling from [1,N] for N depending quadratically on number of vertices.
            raise NotImplementedError()

    def is_Rd_dependent(self, dim: int = 2) -> bool:
        """
        Notes
        -----
        dim=1: Graphic Matroid
        dim=2: not (2,3)-sparse
        dim>=1: Compute the rank of the rigidity matrix and compare with edge count
        """
        raise NotImplementedError()

    def is_Rd_independent(self, dim: int = 2) -> bool:
        """
        Notes
        -----
        dim=1: Graphic Matroid
        dim=2: (2,3)-sparse
        dim>=1: Compute the rank of the rigidity matrix and compare with edge count
        """
        raise NotImplementedError()

    def is_Rd_circuit(self, dim: int = 2) -> bool:
        """
        Notes
        -----
        dim=1: Graphic Matroid
        dim=2: Remove any edge and it becomes sparse (sparsity for every subgraph except whole graph?)
        dim>=1: Dependent + Remove every edge and compute the rigidity matrix' rank
        """
        raise NotImplementedError()

    def is_Rd_closed(self, dim: int = 2) -> bool:
        """
        Notes
        -----
        dim=1: Graphic Matroid
        dim=2: Ask Bill
        dim>=1: Adding any edge does not increase the rigidity matrix rank
        """
        raise NotImplementedError()

    def maximal_rigid_subgraphs(self, dim: int = 2) -> List[GraphType]:
        """List vertex-maximal rigid subgraphs. We consider a subgraph
        to be maximal, if it is maximal with respect to subgraph-inclusion."""
        if self.is_rigid():
            return [G]
        maximal_subgraphs = []
        for vertex_subset in combinations(self.vertices(), len(self.vertices())-1):
            G = self.subgraph(vertex_subset)
            maximal_subgraphs.append(G.maximal_rigid_subgraphs(dim))

        return list(set(maximal_subgraphs))


    def minimal_rigid_subgraphs(self, dim: int = 2) -> List[GraphType]:
        """List vertex-minimal non-trivial rigid subgraphs. We consider a subgraph
        to be minimal, if it minimal with respect to subgraph-inclusion."""
        minimal_subgraphs = []
        if len(self.vertices()) <= 2:
            return []
        for vertex_subset in combinations(self.vertices(), len(self.vertices())-1):
            G = self.subgraph(vertex_subset)
            subgraphs = G.minimal_rigid_subgraphs(dim)
            if len(subgraphs) == 0 and G.is_rigid():
                minimal_subgraphs.push(G)
            else:
                minimal_subgraphs.append(subgraphs)
        return list(set(minimal_subgraphs))


    def is_isomorphic(self, graph: GraphType) -> bool:
        return nx.is_isomorphic(self, graph)

    def graph_to_int(self) -> int:
        r"""
        Return the integer representation of the graph.

        The graph integer representation is the integer
        whose binary expansion is given by the sequence
        obtained by concatenation of the rows
        of the upper triangle of the adjacency matrix,
        excluding the diagonal.

        TODO
        ----
        Implement taking canonical before computing the integer representation.
        Tests.
        Specify order of vertices.
        """
        M = nx.adjacency_matrix(self, weight=None).todense()
        upper_diag = [str(b)
                      for i, row in enumerate(M.tolist())
                      for b in row[i + 1:]]
        return int(''.join(upper_diag), 2)

    @classmethod
    def from_int(cls) -> GraphType:
        raise NotImplementedError()

    def adjacency_matrix(
            self,
            vertex_order: List[Vertex] | None = None) -> Matrix:
        """

        """
        try:
            if vertex_order is None:
                vertex_order = sorted(self.vertices())
            else:
                assert set(self.vertices()) == set(vertex_order)
        except TypeError as error:
            vertex_order = self.vertices()
        return nx.adjacency_matrix(
            self, nodelist=vertex_order, weight=None).todense()<|MERGE_RESOLUTION|>--- conflicted
+++ resolved
@@ -143,16 +143,11 @@
         #elif dim == 2:
         #    raise NotImplementedError()
         else:
-<<<<<<< HEAD
-            raise NotImplementedError()
-
-=======
             from pyrigi.framework import Framework
             N = 10 * len(self.vertices())**2 * dim
             realization = {vertex:[randrange(1,N) for _ in range(0,dim)] for vertex in self.vertices()}
             F = Framework(self, realization, dim)
             return F.is_infinitesimally_rigid()
->>>>>>> 6c51137d
 
     def is_minimally_rigid(self, dim: int = 2) -> bool:
         """
