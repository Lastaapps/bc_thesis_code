""""
Module for rigidity related graph properties.
"""

from copy import deepcopy
from itertools import combinations
import networkx as nx
from random import randrange
from sympy import Matrix
from typing import TypeVar, List, Tuple, Any, Hashable

GraphType = TypeVar("Graph")
Vertex = Hashable
Edge = Tuple[Vertex, Vertex] | List[Vertex]


class Graph(nx.Graph):
    '''
    Class representing a graph.
    '''

    @classmethod
    def from_vertices_and_edges(
            cls,
            vertices: List[Vertex],
            edges: List[Edge]) -> GraphType:
        raise NotImplementedError()

    @classmethod
    def from_vertices(cls, vertices: List[Vertex]) -> GraphType:
        return Graph.from_vertices_and_edges(vertices, [])

    def vertices(self) -> List[Vertex]:
        return self.nodes

    def delete_vertex(self, vertex: Vertex) -> None:
        self.remove_node(vertex)

    def delete_vertices(self, vertices: List[Vertex]) -> None:
        self.remove_nodes_from(vertices)

    def delete_edge(self, edge: Edge) -> None:
        self.remove_edge(*edge)

    def delete_edges(self, edges: List[Edge]) -> None:
        self.remove_edges_from(edges)

    def is_sparse(self, K: int, L: int) -> bool:
        """
        Notes
        -----
        Combinatorial Property
        """
        raise NotImplementedError()

    def is_tight(self, K: int, L: int) -> bool:
        """
        Notes
        -----
        Combinatorial Property
        """
        raise NotImplementedError()

    def zero_extension(self, vertices: List[Vertex], dim: int = 2) -> None:
        """
        Parameters
        ----------
        Modifies self?
        """
        raise NotImplementedError()

    def one_extension(
            self,
            vertices: List[Vertex],
            edge: Edge,
            dim: int = 2) -> None:
        """
        Parameters
        ----------
        Modifies self?
        """
        raise NotImplementedError()

    def k_extension(
            self,
            k: int,
            vertices: List[Vertex],
            edges: Edge,
            dim: int = 2) -> None:
        """
        Parameters
        ----------
        Modifies self?
        """
        raise NotImplementedError()

    def all_k_extensions(self, k: int, dim: int = 2) -> None:
        """
        Parameters
        ----------
        Modifies self?
        """
        raise NotImplementedError()

    def is_vertex_redundantly_rigid(self, dim: int = 2) -> bool:
        """ Remove every vertex and call `is_rigid()`"""
        return self.is_k_vertex_redundantly_rigid(1, dim)

    def is_k_vertex_redundantly_rigid(self, k: int, dim: int = 2) -> bool:
        """ Remove every k-subset of vertices and call `is_rigid()`"""
        for vertex_set in combinations(self.vertices(), k):
            G = deepcopy(self)
            G.delete_vertices(vertex_set)
            if not G.is_rigid(dim):
                return False
        return True

    def is_redundantly_rigid(self, dim: int = 2) -> bool:
        """ Remove every edge and call `is_rigid()`"""
        return self.is_k_redundantly_rigid(1, dim)

    def is_k_redundantly_rigid(self, k: int, dim: int = 2) -> bool:
        """ Remove every k-subset of edges and call `is_rigid()`"""
        for edge_set in combinations(self.edges, k):
            G = deepcopy(self)
            G.delete_edges(edge_set)
            if not G.is_rigid(dim):
                return False
        return True

<<<<<<< HEAD
    def is_rigid(self, dim: int = 2) -> bool:
=======

    def is_rigid(self, dim: int = 2, symbolic: bool = False) -> bool:
>>>>>>> c6781c4c
        """
        Notes
        -----
        dim=1: Connectivity
        dim=2: Pebble-game/(2,3)-count
        dim>=1: Probabilistic Rigidity Matrix (maybe symbolic?)
        """
        if not isinstance(dim, int) or not isinstance(symbolic, bool) or dim < 1:
            raise TypeError("The dimension needs to be a positive integer!")
        elif dim == 1:
            return self.is_connected()
<<<<<<< HEAD
        # elif dim == 2:
        #    raise NotImplementedError()
        else:
=======
        elif dim == 2 and symbolic:
            raise NotImplementedError()
        elif not symbolic:
>>>>>>> c6781c4c
            from pyrigi.framework import Framework
            N = 10 * len(self.vertices())**2 * dim
            realization = {vertex: [randrange(1, N) for _ in range(0, dim)] for vertex in self.vertices()}
            F = Framework(self, realization, dim)
            return F.is_infinitesimally_rigid()
        else: 
            raise AttributeError("The Dimension for symbolic computation must be either 1 or 2")

    def is_minimally_rigid(self, dim: int = 2, symbolic: bool = False) -> bool:
        """
        Notes
        -----
        dim=1: Tree
        dim=2: Pebble-game/(2,3)-tight
        dim>=1: Probabilistic Rigidity Matrix (maybe symbolic?)
        """
        if not isinstance(dim, int) or not isinstance(symbolic, bool) or dim < 1:
            raise TypeError("The dimension needs to be a positive integer!")
        elif dim == 1:
            return self.is_tree()
<<<<<<< HEAD
        elif dim == 2:
=======
        elif dim == 2 and symbolic:
>>>>>>> c6781c4c
            raise NotImplementedError()
        elif not symbolic:
            from pyrigi.framework import Framework
            N = 10 * len(self.vertices())**2 * dim
            realization = {vertex: [randrange(1, N) for _ in range(0, dim)] for vertex in self.vertices()}
            F = Framework(self, realization, dim)
            return F.is_minimally_infinitesimally_rigid()
        else:
            raise AttributeError("The Dimension for symbolic computation must be either 1 or 2")

    def extension_sequence(self, dim: int = 2) -> Any:
        raise NotImplementedError()

    # def pebble_game(self, dim=2):    raise NotImplementedError()

    # def two_spanning_trees(self):    raise NotImplementedError()

    # def three_trees(self):           raise NotImplementedError()

    def is_globally_rigid(self, dim: int = 2) -> bool:
        """
        Notes
        -----
        dim=1: 2-connectivity
        dim=2: redundantly rigid+3-connected
        dim>=3: Randomized Rigidity Matrix => Stress (symbolic maybe?)
        """
        if not isinstance(dim, int) or dim < 1:
            raise TypeError("The dimension needs to be a positive integer!")
        elif dim == 1:
            return self.node_connectivity() >= 2
        elif dim == 2:
            return self.is_k_vertex_redundantly_rigid and self.node_connectivity() >= 3
        else:
            from pyrigi.framework import Framework
            # Random sampling from [1,N] for N depending quadratically on number of vertices.
            raise NotImplementedError()

    def is_Rd_dependent(self, dim: int = 2) -> bool:
        """
        Notes
        -----
        dim=1: Graphic Matroid
        dim=2: not (2,3)-sparse
        dim>=1: Compute the rank of the rigidity matrix and compare with edge count
        """
        raise NotImplementedError()

    def is_Rd_independent(self, dim: int = 2) -> bool:
        """
        Notes
        -----
        dim=1: Graphic Matroid
        dim=2: (2,3)-sparse
        dim>=1: Compute the rank of the rigidity matrix and compare with edge count
        """
        raise NotImplementedError()

    def is_Rd_circuit(self, dim: int = 2) -> bool:
        """
        Notes
        -----
        dim=1: Graphic Matroid
        dim=2: Remove any edge and it becomes sparse (sparsity for every subgraph except whole graph?)
        dim>=1: Dependent + Remove every edge and compute the rigidity matrix' rank
        """
        raise NotImplementedError()

    def is_Rd_closed(self, dim: int = 2) -> bool:
        """
        Notes
        -----
        dim=1: Graphic Matroid
        dim=2: Ask Bill
        dim>=1: Adding any edge does not increase the rigidity matrix rank
        """
        raise NotImplementedError()

    def maximal_rigid_subgraphs(self, dim: int = 2) -> List[GraphType]:
        """List vertex-maximal rigid subgraphs. We consider a subgraph
        to be maximal, if it is maximal with respect to subgraph-inclusion."""
        if self.is_rigid():
            return [G]
        maximal_subgraphs = []
        for vertex_subset in combinations(self.vertices(), len(self.vertices()) - 1):
            G = self.subgraph(vertex_subset)
            maximal_subgraphs.append(G.maximal_rigid_subgraphs(dim))

        return list(set(maximal_subgraphs))

    def minimal_rigid_subgraphs(self, dim: int = 2) -> List[GraphType]:
        """List vertex-minimal non-trivial rigid subgraphs. We consider a subgraph
        to be minimal, if it minimal with respect to subgraph-inclusion."""
        minimal_subgraphs = []
        if len(self.vertices()) <= 2:
            return []
        for vertex_subset in combinations(self.vertices(), len(self.vertices()) - 1):
            G = self.subgraph(vertex_subset)
            subgraphs = G.minimal_rigid_subgraphs(dim)
            if len(subgraphs) == 0 and G.is_rigid():
                minimal_subgraphs.push(G)
            else:
                minimal_subgraphs.append(subgraphs)
        return list(set(minimal_subgraphs))

    def is_isomorphic(self, graph: GraphType) -> bool:
        return nx.is_isomorphic(self, graph)

    def graph_to_int(self) -> int:
        r"""
        Return the integer representation of the graph.

        The graph integer representation is the integer
        whose binary expansion is given by the sequence
        obtained by concatenation of the rows
        of the upper triangle of the adjacency matrix,
        excluding the diagonal.

        TODO
        ----
        Implement taking canonical before computing the integer representation.
        Tests.
        Specify order of vertices.
        """
        M = nx.adjacency_matrix(self, weight=None).todense()
        upper_diag = [str(b)
                      for i, row in enumerate(M.tolist())
                      for b in row[i + 1:]]
        return int(''.join(upper_diag), 2)

    @classmethod
    def from_int(cls) -> GraphType:
        raise NotImplementedError()

    def adjacency_matrix(
            self,
            vertex_order: List[Vertex] | None = None) -> Matrix:
        """

        """
        try:
            if vertex_order is None:
                vertex_order = sorted(self.vertices())
            else:
                assert set(self.vertices()) == set(vertex_order)
        except TypeError as error:
            vertex_order = self.vertices()
        return nx.adjacency_matrix(
            self, nodelist=vertex_order, weight=None).todense()<|MERGE_RESOLUTION|>--- conflicted
+++ resolved
@@ -128,12 +128,7 @@
                 return False
         return True
 
-<<<<<<< HEAD
-    def is_rigid(self, dim: int = 2) -> bool:
-=======
-
     def is_rigid(self, dim: int = 2, symbolic: bool = False) -> bool:
->>>>>>> c6781c4c
         """
         Notes
         -----
@@ -145,21 +140,15 @@
             raise TypeError("The dimension needs to be a positive integer!")
         elif dim == 1:
             return self.is_connected()
-<<<<<<< HEAD
-        # elif dim == 2:
-        #    raise NotImplementedError()
-        else:
-=======
         elif dim == 2 and symbolic:
             raise NotImplementedError()
         elif not symbolic:
->>>>>>> c6781c4c
             from pyrigi.framework import Framework
             N = 10 * len(self.vertices())**2 * dim
             realization = {vertex: [randrange(1, N) for _ in range(0, dim)] for vertex in self.vertices()}
             F = Framework(self, realization, dim)
             return F.is_infinitesimally_rigid()
-        else: 
+        else:
             raise AttributeError("The Dimension for symbolic computation must be either 1 or 2")
 
     def is_minimally_rigid(self, dim: int = 2, symbolic: bool = False) -> bool:
@@ -174,11 +163,7 @@
             raise TypeError("The dimension needs to be a positive integer!")
         elif dim == 1:
             return self.is_tree()
-<<<<<<< HEAD
-        elif dim == 2:
-=======
         elif dim == 2 and symbolic:
->>>>>>> c6781c4c
             raise NotImplementedError()
         elif not symbolic:
             from pyrigi.framework import Framework
