"""
Module for rigidity related graph properties.
"""

from __future__ import annotations

from copy import deepcopy
from itertools import combinations
from random import randrange

import networkx as nx
from sympy import Matrix, shape

from pyrigi.data_type import Vertex, Edge, GraphType, List, Any


class Graph(nx.Graph):
    """
    Class representing a graph.

    One option for *incoming_graph_data* is a list of edges.
    See :class:`networkx.Graph` for the other input formats
    or use class methods :meth:`~Graph.from_vertices_and_edges`
    or :meth:`~Graph.from_vertices` when specifying the vertex set is needed.

    Examples
    --------
    >>> G = Graph([(0,1), (1,2), (2,3), (0,3)])
    >>> print(G)
    Graph with vertices [0, 1, 2, 3] and edges [[0, 1], [0, 3], [1, 2], [2, 3]]

    >>> G = Graph()
    >>> G.add_vertices([0,2,5,7,'a'])
    >>> G.add_edges([(0,7), (2,5)])
    >>> print(G)
    Graph with vertices [0, 2, 5, 7, 'a'] and edges [[0, 7], [2, 5]]

    Notes
    -----
    This class inherits the class :class:`networkx.Graph`.
    Some of the inherited methods are for instance:

    .. autosummary::

        networkx.Graph.add_edge

    Many of the :doc:`NetworkX <networkx:index>` algorithms are implemented as functions,
    namely, a :class:`Graph` instance has to be passed as the first parameter.
    See for instance:

    .. autosummary::

        ~networkx.classes.function.degree
        ~networkx.classes.function.neighbors
        ~networkx.classes.function.non_neighbors
        ~networkx.classes.function.subgraph
        ~networkx.classes.function.edge_subgraph
        ~networkx.classes.function.edges
        ~networkx.algorithms.connectivity.edge_augmentation.is_k_edge_connected
        ~networkx.algorithms.components.is_connected
        ~networkx.algorithms.tree.recognition.is_tree

    The following links give more information on :class:`networkx.Graph` functionality:

    - :doc:`Graph display <networkx:reference/drawing>`
    - :doc:`Directed Graphs <networkx:reference/classes/digraph>`
    - :doc:`Linear Algebra on Graphs <networkx:reference/linalg>`
    - :doc:`A Database of some Graphs <networkx:reference/generators>`
    - :doc:`Reading and Writing Graphs <networkx:reference/readwrite/index>`
    - :doc:`Converting to and from other Data Formats <networkx:reference/convert>`
    """

    def __str__(self) -> str:
        """
        Return the string representation.
        """
        return (
            self.__class__.__name__
            + f" with vertices {self.vertex_list()} and edges {self.edge_list()}"
        )

    def __repr__(self) -> str:
        """
        Return a representation.
        """
        return self.__str__()

    @classmethod
    def from_vertices_and_edges(
        cls, vertices: List[Vertex], edges: List[Edge]
    ) -> GraphType:
        """
        Create a graph from a list of vertices and edges.

        Parameters
        ----------
        vertices
        edges:
            Edges are tuples of vertices. They can either be a tuple `(i,j)` or
            a list `[i,j]` with two entries.
        """
        G = Graph()
        G.add_nodes_from(vertices)
        for edge in edges:
            if len(edge) != 2 or not edge[0] in G.nodes or not edge[1] in G.nodes:
                raise TypeError(
                    "Edge {edge} does not have the correct format "
                    "or has adjacent vertices the graph does not contain"
                )
            G.add_edge(*edge)
        return G

    @classmethod
    def from_vertices(cls, vertices: List[Vertex]) -> GraphType:
        """
        Create a graph with no edges from a list of vertices.

        Examples
        --------
        >>> from pyrigi import Graph
        >>> G = Graph.from_vertices([3, 1, 7, 2, 12, 3, 0])
        >>> G
        Graph with vertices [0, 1, 2, 3, 7, 12] and edges []
        """
        return Graph.from_vertices_and_edges(vertices, [])

    @classmethod
    def Complete(cls, n: int) -> GraphType:
        """
        Generate a complete graph on $n$ vertices.

        The vertices are labeled by numbers from 0 to n-1.
        """
        if not isinstance(n, int) or n < 1:
            raise TypeError("n needs to be a positive integer")
        vertices = range(n)
        edges = combinations(vertices, 2)
        return Graph.from_vertices_and_edges(vertices, edges)

    @classmethod
    def CompleteOnVertices(cls, vertices: List[Vertex]) -> GraphType:
        """
        Generate a complete graph on `vertices`.
        """
        edges = combinations(vertices, 2)
        return Graph.from_vertices_and_edges(vertices, edges)

    def vertex_list(self) -> List[Vertex]:
        """
        Return the list of vertices.

        The output is sorted if possible,
        otherwise, the internal order is used instead.
        """
        try:
            return sorted(self.nodes)
        except BaseException:
            return list(self.nodes)

    def edge_list(self) -> List[Edge]:
        """
        Return the list of edges.

        The output is sorted if possible,
        otherwise, the internal order is used instead.
        """
        try:
            return sorted([sorted(e) for e in self.edges])
        except BaseException:
            return list(self.edges)

    def delete_vertex(self, vertex: Vertex) -> None:
        """Alias for :meth:`networkx.Graph.remove_node`."""
        self.remove_node(vertex)

    def delete_vertices(self, vertices: List[Vertex]) -> None:
        """Alias for :meth:`networkx.Graph.remove_nodes_from`."""
        self.remove_nodes_from(vertices)

    def delete_edge(self, edge: Edge) -> None:
        """Alias for :meth:`networkx.Graph.remove_edge`"""
        self.remove_edge(*edge)

    def delete_edges(self, edges: List[Edge]) -> None:
        """Alias for :meth:`networkx.Graph.remove_edges_from`."""
        self.remove_edges_from(edges)

    def add_vertex(self, vertex: Vertex) -> None:
        """Alias for :meth:`networkx.Graph.add_node`."""
        self.add_node(vertex)

    def add_vertices(self, vertices: List[Vertex]) -> None:
        """Alias for :meth:`networkx.Graph.add_nodes_from`."""
        self.add_nodes_from(vertices)

    def add_edges(self, edges: List[Edge]) -> None:
        """Alias for :meth:`networkx.Graph.add_edges_from`."""
        self.add_edges_from(edges)

    def vertex_connectivity(self) -> int:
        """Alias for :func:`networkx.algorithms.connectivity.connectivity.node_connectivity`."""  # noqa: E501
        return nx.node_connectivity(self)

    def is_sparse(self, K: int, L: int) -> bool:
        r"""
        Check whether the graph is :prf:ref:`(K, L)-sparse <def-kl-sparse-tight>`.
        """
        if not (isinstance(K, int) and isinstance(L, int)):
            raise TypeError("K and L need to be integers!")

        for j in range(K, self.number_of_nodes() + 1):
            for vertex_set in combinations(self.nodes, j):
                G = self.subgraph(vertex_set)
                if len(G.edges) > K * len(G.nodes) - L:
                    return False
        return True

    def is_tight(self, K: int, L: int) -> bool:
        r"""
        Check whether the graph is :prf:ref:`(K, L)-tight <def-kl-sparse-tight>`.
        """
        return self.is_sparse(K, L) and len(self.edges) <= K * len(self.nodes) - L

    def zero_extension(self, vertices: List[Vertex], dim: int = 2) -> None:
        """
        Notes
        -----
        Modifies self only when explicitly required.
        """
        raise NotImplementedError()

    def one_extension(self, vertices: List[Vertex], edge: Edge, dim: int = 2) -> None:
        """
        Notes
        -----
        Modifies self only when explicitly required.
        """
        raise NotImplementedError()

    def k_extension(
        self, k: int, vertices: List[Vertex], edges: Edge, dim: int = 2
    ) -> None:
        """
        Notes
        -----
        Modifies self only when explicitly required.
        """
        if not isinstance(dim, int) or dim < 1:
            raise TypeError(
                f"The dimension needs to be a positive integer, but is {dim}!"
            )
        raise NotImplementedError()

    def all_k_extensions(self, k: int, dim: int = 2) -> None:
        """
        Return list of all possible k-extensions of the graph.
        """
        if not isinstance(dim, int) or dim < 1:
            raise TypeError(
                f"The dimension needs to be a positive integer, but is {dim}!"
            )
        raise NotImplementedError()

    def extension_sequence(self, dim: int = 2) -> Any:
        if not isinstance(dim, int) or dim < 1:
            raise TypeError(
                f"The dimension needs to be a positive integer, but is {dim}!"
            )
        raise NotImplementedError()

    def is_vertex_redundantly_rigid(self, dim: int = 2) -> bool:
        """
        Check whether the graph is :prf:ref:`vertex redundantly (generically) dim-rigid
        <def-minimally-redundantly-rigid-graph>`.
        """
        if not isinstance(dim, int) or dim < 1:
            raise TypeError(
                f"The dimension needs to be a positive integer, but is {dim}!"
            )
        return self.is_k_vertex_redundantly_rigid(1, dim)

    def is_k_vertex_redundantly_rigid(self, k: int, dim: int = 2) -> bool:
        """
        Check whether the graph is :prf:ref:`k-vertex redundantly (generically) dim-rigid
        <def-minimally-redundantly-rigid-graph>`.
        """
        if not isinstance(dim, int) or dim < 1:
            raise TypeError(
                f"The dimension needs to be a positive integer, but is {dim}!"
            )
        if not isinstance(k, int):
            raise TypeError(f"k needs to be a nonnegative integer, but is {k}!")
        for vertex_set in combinations(self.nodes, k):
            G = deepcopy(self)
            G.delete_vertices(vertex_set)
            if not G.is_rigid(dim):
                return False
        return True

    def is_redundantly_rigid(self, dim: int = 2) -> bool:
        """
        Check whether the graph is :prf:ref:`redundantly (generically) dim-rigid
        <def-minimally-redundantly-rigid-graph>`.
        """
        return self.is_k_redundantly_rigid(1, dim)

    def is_k_redundantly_rigid(self, k: int, dim: int = 2) -> bool:
        """
        Check whether the graph is :prf:ref:`k-redundantly (generically) dim-rigid
        <def-minimally-redundantly-rigid-graph>`.
        """
        if not isinstance(dim, int) or dim < 1:
            raise TypeError(
                f"The dimension needs to be a positive integer, but is {dim}!"
            )
        if not isinstance(k, int):
            raise TypeError(f"k needs to be a nonnegative integer, but is {k}!")
        for edge_set in combinations(self.edges, k):
            G = deepcopy(self)
            G.delete_edges(edge_set)
            if not G.is_rigid(dim):
                return False
        return True

    def is_rigid(self, dim: int = 2, combinatorial: bool = True) -> bool:
        """
        Check whether the graph is :prf:ref:`(generically) dim-rigid <def-gen-rigid>`.

        Notes
        -----
         * dim=1: Connectivity
         * dim=2: Pebble-game/(2,3)-rigidity
         * dim>=1: Rigidity Matrix if `combinatorial==False`
        By default, the graph is in dimension two and a combinatorial check is employed.

        Examples
        --------
        >>> G = Graph([(0,1), (1,2), (2,3), (3,0)])
        >>> G.is_rigid()
        False
        >>> G.add_edge(0,2)
        >>> G.is_rigid()
        True
        """
        if not isinstance(dim, int) or dim < 1:
            raise TypeError(
                f"The dimension needs to be a positive integer, but is {dim}!"
            )
        if not isinstance(combinatorial, bool):
            raise TypeError(
                f"combinatorial determines the method of rigidity-computation. "
                f"It needs to be a Boolean."
            )

        elif dim == 1:
            return self.is_connected()
        elif dim == 2 and combinatorial:
            deficiency = -(2 * self.number_of_nodes() - 3) + len(self.edges)
            if deficiency < 0:
                return False
            else:
                for edge_subset in combinations(self.edges, deficiency):
                    H = self.edge_subgraph(
                        [edge for edge in self.edges if edge not in edge_subset]
                    )
                    if H.is_tight(2, 3):
                        return True
                return False
        elif not combinatorial:
            from pyrigi.framework import Framework

            N = 10 * self.number_of_nodes() ** 2 * dim
            realization = {
                vertex: [randrange(1, N) for _ in range(0, dim)]
                for vertex in self.nodes
            }
            F = Framework(self, realization, dim)
            return F.is_inf_rigid()
        else:
            raise ValueError(
                f"The Dimension for combinatorial computation must be either 1 or 2, "
                f"but is {dim}"
            )

    def is_min_rigid(self, dim: int = 2, combinatorial: bool = True) -> bool:
        """
        Check whether the graph is :prf:ref:`minimally (generically) dim-rigid
        <def-minimally-redundantly-rigid-graph>`.

        Notes
        -----
         * dim=1: Tree
         * dim=2: Pebble-game/(2,3)-tight
         * dim>=1: Probabilistic Rigidity Matrix (maybe symbolic?)
        By default, the graph is in dimension 2 and a combinatorial algorithm is applied.

        Examples
        --------
        >>> G = Graph([(0,1), (1,2), (2,3), (3,0), (1,3)])
        >>> G.is_min_rigid()
        True
        >>> G.add_edge(0,2)
        >>> G.is_min_rigid()
        False
        """
        if not isinstance(dim, int) or dim < 1:
            raise TypeError(
                f"The dimension needs to be a positive integer, but is {dim}!"
            )
        if not isinstance(combinatorial, bool):
            raise TypeError(
                f"combinatorial determines the method of rigidity-computation. "
                f"It needs to be a Boolean."
            )

        elif dim == 1:
            return self.is_tree()
        elif dim == 2 and combinatorial:
            return self.is_tight(2, 3)
        elif not combinatorial:
            from pyrigi.framework import Framework

            N = 10 * self.number_of_nodes() ** 2 * dim
            realization = {
                vertex: [randrange(1, N) for _ in range(0, dim)]
                for vertex in self.nodes
            }
            F = Framework(self, realization, dim)
            return F.is_min_inf_rigid()
        else:
            raise ValueError(
                f"The dimension for combinatorial computation must be either 1 or 2, "
                f"but is {dim}"
            )

    def is_globally_rigid(self, dim: int = 2) -> bool:
        """
        Check whether the graph is :prf:ref:`globally dim-rigid
        <def-globally-rigid-graph>`.

        Notes
        -----
         * dim=1: 2-connectivity
         * dim=2: redundantly rigid+3-connected
         * dim>=3: Randomized Rigidity Matrix => Stress (symbolic maybe?)
        By default, the graph is in dimension 2.
        A complete graph is automatically globally rigid

        Examples
        --------
        >>> G = Graph([(0,1), (1,2), (2,0)])
        >>> G.is_globally_rigid()
        True
        """
        if not isinstance(dim, int) or dim < 1:
            raise TypeError(
                f"The dimension needs to be a positive integer, but is {dim}!"
            )

        elif dim == 1:
            if (len(self.nodes) == 2 and len(self.edges) == 1) or (
                len(self.nodes) == 1 or len(self.nodes) == 0
            ):
                return True
            return self.vertex_connectivity() >= 2
        elif dim == 2:
            if (
                (len(self.nodes) == 3 and len(self.edges) == 3)
                or (len(self.nodes) == 2 and len(self.edges) == 1)
                or (len(self.nodes) == 1 or len(self.nodes) == 0)
            ):
                return True
            return self.is_redundantly_rigid() and self.vertex_connectivity() >= 3
        else:
            from pyrigi.framework import Framework

            # Random sampling from [1,N] for N depending quadratically on number
            # of vertices.
            raise NotImplementedError()

    def is_Rd_dependent(self, dim: int = 2) -> bool:
        """
        Notes
        -----
         * dim=1: Graphic Matroid
         * dim=2: not (2,3)-sparse
         * dim>=1: Compute the rank of the rigidity matrix and compare with edge count
        """
        raise NotImplementedError()

    def is_Rd_independent(self, dim: int = 2) -> bool:
        """
        Notes
        -----
         * dim=1: Graphic Matroid
         * dim=2: (2,3)-sparse
         * dim>=1: Compute the rank of the rigidity matrix and compare with edge count
        """
        if not isinstance(dim, int) or dim < 1:
            raise TypeError(
                f"The dimension needs to be a positive integer, but is {dim}!"
            )
        raise NotImplementedError()

    def is_Rd_circuit(self, dim: int = 2) -> bool:
        """
        Notes
        -----
         * dim=1: Graphic Matroid
         * dim=2: Remove any edge and it becomes sparse
           (sparsity for every subgraph except whole graph?)
         * dim>=1: Dependent + Remove every edge and compute the rigidity matrix' rank
        """
        if not isinstance(dim, int) or dim < 1:
            raise TypeError(
                f"The dimension needs to be a positive integer, but is {dim}!"
            )
        raise NotImplementedError()

    def is_Rd_closed(self, dim: int = 2) -> bool:
        """
        Notes
        -----
         * dim=1: Graphic Matroid
         * dim=2: ??
         * dim>=1: Adding any edge does not increase the rigidity matrix rank
        """
        if not isinstance(dim, int) or dim < 1:
            raise TypeError(
                f"The dimension needs to be a positive integer, but is {dim}!"
            )
        raise NotImplementedError()

    def max_rigid_subgraphs(self, dim: int = 2) -> List[GraphType]:
        """
        List vertex-maximal rigid subgraphs of the graph.

        Definitions
        -----
        :prf:ref:`Maximal rigid subgraph <def-maximal-rigid-subgraph>`

        Notes
        -----
        We only return nontrivial subgraphs, meaning that there need to be at
        least `dim+1` vertices present. If the graph itself is rigid, it is clearly
        maximal and is returned.

        Examples
        --------
        >>> G = Graph([(0,1), (1,2), (2,3), (3,0)])
        >>> G.max_rigid_subgraphs()
        []

        >>> G = Graph([(0,1), (1,2), (2,3), (3,4), (4,5), (5,0), (0,2), (5,3)])
        >>> G.is_rigid()
        False
        >>> G.max_rigid_subgraphs()
        [Graph with vertices [0, 1, 2] and edges [[0, 1], [0, 2], [1, 2]], Graph with vertices [3, 4, 5] and edges [[3, 4], [3, 5], [4, 5]]]
        """
        if not isinstance(dim, int) or dim < 1:
            raise TypeError(
                f"The dimension needs to be a positive integer, but is {dim}!"
            )

        if self.number_of_nodes() <= dim:
            return []
        if self.is_rigid():
            return [self]
        max_subgraphs = []
        for vertex_subset in combinations(self.nodes, self.number_of_nodes() - 1):
            G = self.subgraph(vertex_subset)
            max_subgraphs = [
                j for i in [max_subgraphs, G.max_rigid_subgraphs(dim)] for j in i
            ]

        # We now remove the graphs that were found at least twice.
        clean_list = []
        for i in range(0, len(max_subgraphs)):
            iso_bool = False
            for j in range(i + 1, len(max_subgraphs)):
                if set(max_subgraphs[i].nodes) == set(
                    max_subgraphs[j].nodes
                ) and max_subgraphs[i].is_isomorphic(max_subgraphs[j]):
                    iso_bool = True
                    break
            if not iso_bool:
                clean_list.append(max_subgraphs[i])
        return clean_list

    def min_rigid_subgraphs(self, dim: int = 2) -> List[GraphType]:
        """
        List vertex-minimal non-trivial rigid subgraphs of the graph.

        Definitions
        -----
        :prf:ref:`Minimal rigid subgraph <def-minimal-rigid-subgraph>`

        Notes
        -----
        We only return nontrivial subgraphs, meaning that there need to be at
        least `dim+1` vertices present.

        Examples
        --------
        >>> G = Graph([(0,1), (1,2), (2,3), (3,4), (4,5), (5,0), (0,3), (4,1), (5,2)])
        >>> G.is_rigid()
        True
<<<<<<< HEAD
        >>> [print(entry) for entry in G.min_rigid_subgraphs()]
        Vertices: [0, 1, 2, 3, 4, 5],   Edges: [(0, 1), (0, 5), (0, 3), (1, 2), (1, 4), (2, 3), (2, 5), (3, 4), (4, 5)]
        """  # noqa: E501
=======
        >>> G.min_rigid_subgraphs()
        [Graph with vertices [0, 1, 2, 3, 4, 5] and edges [[0, 1], [0, 3], [0, 5], [1, 2], [1, 4], [2, 3], [2, 5], [3, 4], [4, 5]]]
        """
>>>>>>> fe0ef113
        if not isinstance(dim, int) or dim < 1:
            raise TypeError(
                f"The dimension needs to be a positive integer, but is {dim}!"
            )

        min_subgraphs = []
        if self.number_of_nodes() <= 2:
            return []
        elif self.number_of_nodes() == dim + 1 and self.is_rigid():
            return [self]
        elif self.number_of_nodes() == dim + 1:
            return []
        for vertex_subset in combinations(self.nodes, self.number_of_nodes() - 1):
            G = self.subgraph(vertex_subset)
            subgraphs = G.min_rigid_subgraphs(dim)
            if len(subgraphs) == 0 and G.is_rigid():
                min_subgraphs.append(G)
            else:
                min_subgraphs = [
                    j for i in [min_subgraphs, G.min_rigid_subgraphs(dim)] for j in i
                ]

        # We now remove the graphs that were found at least twice.
        clean_list = []
        for i in range(0, len(min_subgraphs)):
            iso_bool = False
            for j in range(i + 1, len(min_subgraphs)):
                if set(min_subgraphs[i].nodes) == set(
                    min_subgraphs[j].nodes
                ) and min_subgraphs[i].is_isomorphic(min_subgraphs[j]):
                    iso_bool = True
                    break
            if not iso_bool:
                clean_list.append(min_subgraphs[i])
        # If no smaller graph is found and the graph is rigid, it is returned.
        if not clean_list and self.is_rigid():
            clean_list = [self]
        return clean_list

    def is_isomorphic(self, graph: GraphType) -> bool:
        """
        Check whether two graphs are isomorphic.

        Notes
        -----
        For further details, see :func:`networkx.algorithms.isomorphism.is_isomorphic`.

        Examples
        --------
        >>> G = Graph([(0,1), (1,2)])
        >>> G_ = Graph([('b','c'), ('c','a')])
        >>> G.is_isomorphic(G_)
        True
        """
        return nx.is_isomorphic(self, graph)

    def graph_to_int(self) -> int:
        r"""
        Return the integer representation of the graph.

        Notes
        -----
        The graph integer representation is the integer whose binary
        expansion is given by the sequence obtained by concatenation
        of the rows of the upper triangle of the adjacency matrix,
        excluding the diagonal.

        Examples
        --------
        >>> G = Graph([(0,1), (1,2)])
        >>> G.adjacency_matrix()
        Matrix([
        [0, 1, 0],
        [1, 0, 1],
        [0, 1, 0]])
        >>> G.graph_to_int()
        5

        TODO
        ----
        Implement taking canonical before computing the integer representation.
        Tests.
        Specify order of vertices.
        """
        M = self.adjacency_matrix()
        upper_diag = [str(b) for i, row in enumerate(M.tolist()) for b in row[i + 1 :]]
        return int("".join(upper_diag), 2)

    @classmethod
    def from_int(cls, n: int) -> GraphType:
        """
        Return a graph given its integer representation.

        Notes
        -----
        See :meth:`graph_to_int`.

        TODO
        -----
        binary_representation = int(bin(n)[2:])
        Graph.from_adjacency_matrix(...)
        """
        raise NotImplementedError()

    @classmethod
    def from_adjacency_matrix(cls, M: Matrix) -> GraphType:
        """
        Create a graph from a given adjacency matrix.

        Examples
        --------
        >>> M = Matrix([[0,1],[1,0]])
        >>> G = Graph.from_adjacency_matrix(M)
        >>> print(G)
        Graph with vertices [0, 1] and edges [[0,1]]
        """
        if not shape(M)[0] == shape(M)[1]:
            raise TypeError("Adjacency matrix does not have the right format!")
        for i, j in zip(range(shape(M)[0]), range(shape(M)[1])):
            if not (M[i, j] == 0 or M[i, j] == 1):
                raise TypeError(
                    "The provided adjacency matrix contains entries other than 0 and 1"
                )
        vertices = range(shape(M)[0])
        edges = []
        for vertex, vertex_ in zip(range(len(vertices)), range(len(vertices))):
            if M[vertex, vertex_] == 1:
                edges += [(vertex, vertex_)]
        return Graph.from_vertices_and_edges(vertices, edges)

    def adjacency_matrix(self, vertex_order: List[Vertex] = None) -> Matrix:
        """
        Return the adjacency matrix of the graph.

        Parameters
        ----------
        vertex_order:
            By listing vertices in the preferred order, the adjacency matrix
            can be computed in a way the user expects. If no vertex order is
            provided, the internal order is assumed.

        Notes
        -----
        :func:`networkx.linalg.graphmatrix.adjacency_matrix`
        requires `scipy`. To avoid unnecessary imports, the method is implemented here.

        Examples
        --------
        >>> G = Graph([(0,1), (1,2), (1,3)])
        >>> G.adjacency_matrix()
        Matrix([
        [0, 1, 0, 0],
        [1, 0, 1, 1],
        [0, 1, 0, 0],
        [0, 1, 0, 0]])
        """
        try:
            if vertex_order is None:
                vertex_order = sorted(self.nodes)
            else:
                if not set(self.nodes) == set(
                    vertex_order
                ) or not self.number_of_nodes() == len(vertex_order):
                    raise IndexError(
                        "The vertex_order must contain the same vertices as the graph!"
                    )
        except TypeError as error:
            vertex_order = self.vertex_list()

        row_list = []
        for vertex in vertex_order:
            row = []
            edge_indicator = False
            for vertex_ in vertex_order:
                for edge in self.edges:
                    if (edge[0] == vertex and edge[1] == vertex_) or (
                        edge[1] == vertex and edge[0] == vertex_
                    ):
                        row += [1]
                        edge_indicator = True
                        break
                if not edge_indicator:
                    row += [0]
            row_list += [row]
        return Matrix(row_list)<|MERGE_RESOLUTION|>--- conflicted
+++ resolved
@@ -605,15 +605,9 @@
         >>> G = Graph([(0,1), (1,2), (2,3), (3,4), (4,5), (5,0), (0,3), (4,1), (5,2)])
         >>> G.is_rigid()
         True
-<<<<<<< HEAD
-        >>> [print(entry) for entry in G.min_rigid_subgraphs()]
-        Vertices: [0, 1, 2, 3, 4, 5],   Edges: [(0, 1), (0, 5), (0, 3), (1, 2), (1, 4), (2, 3), (2, 5), (3, 4), (4, 5)]
-        """  # noqa: E501
-=======
         >>> G.min_rigid_subgraphs()
         [Graph with vertices [0, 1, 2, 3, 4, 5] and edges [[0, 1], [0, 3], [0, 5], [1, 2], [1, 4], [2, 3], [2, 5], [3, 4], [4, 5]]]
-        """
->>>>>>> fe0ef113
+        """  # noqa: E501
         if not isinstance(dim, int) or dim < 1:
             raise TypeError(
                 f"The dimension needs to be a positive integer, but is {dim}!"
