--- conflicted
+++ resolved
@@ -585,13 +585,8 @@
             raise TypeError(
                 f"The dimension needs to be a positive integer, but is {dim}!")
 
-<<<<<<< HEAD
-        minimal_subgraphs = []
+        min_subgraphs = []
         if self.number_of_nodes() <= 2:
-=======
-        min_subgraphs = []
-        if len(self.vertices()) <= 2:
->>>>>>> e99f166d
             return []
         elif self.number_of_nodes() == dim + 1 and self.is_rigid():
             return [self]
